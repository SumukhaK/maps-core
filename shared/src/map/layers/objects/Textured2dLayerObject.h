--- conflicted
+++ resolved
@@ -24,15 +24,9 @@
 #include <optional>
 
 class Textured2dLayerObject : public LayerObjectInterface {
-<<<<<<< HEAD
-public:
-    Textured2dLayerObject(std::shared_ptr<Quad2dInterface> rectangle, std::shared_ptr<AlphaShaderInterface> shader,
-                          const std::shared_ptr<CoordinateConversionHelperInterface> &conversionHelper);
-=======
   public:
-    Textured2dLayerObject(std::shared_ptr<Rectangle2dInterface> rectangle, std::shared_ptr<AlphaShaderInterface> shader,
+    Textured2dLayerObject(std::shared_ptr<Quad2dInterface> quad, std::shared_ptr<AlphaShaderInterface> shader,
                           const std::shared_ptr<MapInterface> &mapInterface);
->>>>>>> f4b19983
 
     virtual ~Textured2dLayerObject() override {}
 
@@ -50,18 +44,13 @@
 
     std::shared_ptr<Quad2dInterface> getQuadObject();
 
+    void beginAlphaAnimation(double startAlpha, double targetAlpha, long long duration);
+
 protected:
+
     void setFrame(const ::Quad2dD &frame);
-
-<<<<<<< HEAD
 private:
     std::shared_ptr<Quad2dInterface> quad;
-=======
-    void beginAlphaAnimation(double startAlpha, double targetAlpha, long long duration);
-
-  private:
-    std::shared_ptr<Rectangle2dInterface> rectangle;
->>>>>>> f4b19983
     std::shared_ptr<AlphaShaderInterface> shader;
 
     std::shared_ptr<RenderConfig> renderConfig;
