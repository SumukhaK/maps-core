/*
 * Copyright (c) 2021 Ubique Innovation AG <https://www.ubique.ch>
 *
 *  This Source Code Form is subject to the terms of the Mozilla Public
 *  License, v. 2.0. If a copy of the MPL was not distributed with this
 *  file, You can obtain one at https://mozilla.org/MPL/2.0/.
 *
 *  SPDX-License-Identifier: MPL-2.0
 */


#include "Tiled2dMapRasterLayer.h"
#include "LambdaTask.h"
#include "MapConfig.h"
#include "RenderConfigInterface.h"
#include "RenderPass.h"
#include <map>

Tiled2dMapRasterLayer::Tiled2dMapRasterLayer(const std::shared_ptr<::Tiled2dMapLayerConfig> &layerConfig,
                                             const std::shared_ptr<::TextureLoaderInterface> &textureLoader)
    : Tiled2dMapLayer(layerConfig)
    , textureLoader(textureLoader) {}

void Tiled2dMapRasterLayer::onAdded(const std::shared_ptr<::MapInterface> &mapInterface) {
    rasterSource = std::make_shared<Tiled2dMapRasterSource>(mapInterface->getMapConfig(), layerConfig,
                                                            mapInterface->getCoordinateConverterHelper(),
                                                            mapInterface->getScheduler(), textureLoader, shared_from_this());
    setSourceInterface(rasterSource);
    Tiled2dMapLayer::onAdded(mapInterface);
}

void Tiled2dMapRasterLayer::onRemoved() {
    Tiled2dMapLayer::onRemoved();
    pause();
}

std::shared_ptr<::LayerInterface> Tiled2dMapRasterLayer::asLayerInterface() { return shared_from_this(); }

void Tiled2dMapRasterLayer::update() {
    std::lock_guard<std::recursive_mutex> overlayLock(updateMutex);
    for (auto const &tile: tileObjectMap) {
        tile.second->update();
    }
}

std::vector<std::shared_ptr<::RenderPassInterface>> Tiled2dMapRasterLayer::buildRenderPasses() { return renderPasses; }

void Tiled2dMapRasterLayer::pause() {
    rasterSource->pause();
    std::lock_guard<std::recursive_mutex> overlayLock(updateMutex);
    for (const auto &tileObject : tileObjectMap) {
        tileObject.second->getQuadObject()->asGraphicsObject()->clear();
    }
}

void Tiled2dMapRasterLayer::resume() {
    rasterSource->resume();
    auto renderingContext = mapInterface->getRenderingContext();
    std::lock_guard<std::recursive_mutex> overlayLock(updateMutex);
    for (const auto &tileObject : tileObjectMap) {
        auto rectangle = tileObject.second->getQuadObject();
        rectangle->asGraphicsObject()->setup(renderingContext);
        rectangle->loadTexture(tileObject.first.textureHolder);
    }
}

void Tiled2dMapRasterLayer::onTilesUpdated() {
    mapInterface->getScheduler()->addTask(std::make_shared<LambdaTask>(
        TaskConfig("Tiled2dMapRasterLayer_onTilesUpdated", 0, TaskPriority::NORMAL, ExecutionEnvironment::GRAPHICS), [=] {
            std::lock_guard<std::recursive_mutex> overlayLock(updateMutex);

            auto currentTileInfos = rasterSource->getCurrentTiles();

            std::unordered_set<Tiled2dMapRasterTileInfo> tilesToAdd;
            for (const auto &rasterTileInfo : currentTileInfos) {
                if (!tileObjectMap[rasterTileInfo]) {
                    tilesToAdd.insert(rasterTileInfo);
                }
            }

            std::unordered_set<Tiled2dMapRasterTileInfo> tilesToRemove;
            for (const auto &tileEntry : tileObjectMap) {
                if (currentTileInfos.count(tileEntry.first) == 0)
                    tilesToRemove.insert(tileEntry.first);
            }

            auto renderingContext = mapInterface->getRenderingContext();
            auto graphicsFactory = mapInterface->getGraphicsObjectFactory();

            for (const auto &tile : tilesToAdd) {

                auto alphaShader = mapInterface->getShaderFactory()->createAlphaShader();
                auto tileObject = std::make_shared<Textured2dLayerObject>(
<<<<<<< HEAD
                    graphicsFactory->createQuad(alphaShader->asShaderProgramInterface()), alphaShader,
                    mapInterface->getCoordinateConverterHelper());
                tileObject->setAlpha(1.0);
=======
                    graphicsFactory->createRectangle(alphaShader->asShaderProgramInterface()), alphaShader,
                    mapInterface);
                tileObject->beginAlphaAnimation(0.0, 1.0, 150);
>>>>>>> f4b19983

                tileObject->setRectCoord(tile.tileInfo.bounds);
                tileObject->getQuadObject()->asGraphicsObject()->setup(renderingContext);

                if (tile.textureHolder) {
                    tileObject->getQuadObject()->loadTexture(tile.textureHolder);
                }

                tileObjectMap[tile] = tileObject;
            }

            for (const auto &tile : tilesToRemove) {
                auto tileObject = tileObjectMap[tile];
                tileObject->getQuadObject()->removeTexture();
                tileObjectMap.erase(tile);
            }

            std::map<int, std::vector<std::shared_ptr<GraphicsObjectInterface>>> renderPassObjectMap;
            std::vector<std::pair<int, std::shared_ptr<Textured2dLayerObject>>> mapEntries;
            for (auto &entry : tileObjectMap) {
                mapEntries.push_back(std::make_pair(entry.first.tileInfo.zoomLevel, entry.second));
            }
            sort(mapEntries.begin(), mapEntries.end(),
                 [=](std::pair<int, std::shared_ptr<Textured2dLayerObject>> &a,
                     std::pair<int, std::shared_ptr<Textured2dLayerObject>> &b) { return a.first < b.first; });

            for (const auto &objectEntry : mapEntries) {
                objectEntry.second->getQuadObject()->asGraphicsObject();
                for (auto config : objectEntry.second->getRenderConfig()) {
                    renderPassObjectMap[config->getRenderIndex()].push_back(config->getGraphicsObject());
                }
            }

            std::vector<std::shared_ptr<RenderPassInterface>> newRenderPasses;
            for (const auto &passEntry : renderPassObjectMap) {
                std::shared_ptr<RenderPass> renderPass =
                    std::make_shared<RenderPass>(RenderPassConfig(passEntry.first), passEntry.second);
                newRenderPasses.push_back(renderPass);
            }
            renderPasses = newRenderPasses;

            mapInterface->invalidate();
        }));
}<|MERGE_RESOLUTION|>--- conflicted
+++ resolved
@@ -88,18 +88,11 @@
             auto graphicsFactory = mapInterface->getGraphicsObjectFactory();
 
             for (const auto &tile : tilesToAdd) {
-
                 auto alphaShader = mapInterface->getShaderFactory()->createAlphaShader();
                 auto tileObject = std::make_shared<Textured2dLayerObject>(
-<<<<<<< HEAD
                     graphicsFactory->createQuad(alphaShader->asShaderProgramInterface()), alphaShader,
-                    mapInterface->getCoordinateConverterHelper());
-                tileObject->setAlpha(1.0);
-=======
-                    graphicsFactory->createRectangle(alphaShader->asShaderProgramInterface()), alphaShader,
                     mapInterface);
                 tileObject->beginAlphaAnimation(0.0, 1.0, 150);
->>>>>>> f4b19983
 
                 tileObject->setRectCoord(tile.tileInfo.bounds);
                 tileObject->getQuadObject()->asGraphicsObject()->setup(renderingContext);
